--- conflicted
+++ resolved
@@ -5,15 +5,8 @@
 
 # CONFIGURATION
 # The data directory that we download data to.
-<<<<<<< HEAD
-
-
-DATA_DIR="${1:-/data}"
-SCRIPT_DIR=heal
-=======
 DATA_DIR=${HEAL_INGEST_DATA_DIR:-/data}
 SCRIPT_DIR=${HEAL_INGEST_SCRIPT_DIR:-heal}
->>>>>>> d993be38
 
 # A script for ingesting data from HEAL Platform dbGaP XML files into LakeFS.
 START_DATE=$(date)
@@ -26,15 +19,11 @@
 mkdir -p $DATA_DIR/logs
 
 # Step 2. Download the list of dbGaP IDs from BDC.
-<<<<<<< HEAD
 python $SCRIPT_DIR/get_heal_platform_mds_data_dicts.py $DATA_DIR/heal --kgx-file $DATA_DIR/heal/heal_studies_kgx.json 2>&1 | tee $DATA_DIR/logs/get_heal_platform_mds_data_dicts.log
-=======
-python $SCRIPT_DIR/get_heal_platform_mds_data_dicts.py $DATA_DIR/heal 2>&1 | tee $DATA_DIR/logs/get_heal_platform_mds_data_dicts.txt
 
 # Step 2.1. Copy the errors and warnings into a separate file.
 grep -i "ERROR" $DATA_DIR/logs/get_heal_platform_mds_data_dicts.txt > $DATA_DIR/logs/errors.txt
 grep -i "WARNING" $DATA_DIR/logs/get_heal_platform_mds_data_dicts.txt > $DATA_DIR/logs/warnings.txt
->>>>>>> d993be38
 
 # Step 3. Upload the files to BDC.
 echo Uploading dbGaP XML files to LakeFS using Rclone.
