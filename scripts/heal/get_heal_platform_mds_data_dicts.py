--- conflicted
+++ resolved
@@ -9,11 +9,8 @@
 import csv
 import json
 import os
-<<<<<<< HEAD
 import re
 import glob
-=======
->>>>>>> d993be38
 import click
 import logging
 import requests
@@ -574,10 +571,15 @@
 # Set up command line arguments.
 @click.command()
 @click.argument('output', type=click.Path(exists=False), required=True)
-<<<<<<< HEAD
 @click.option(
     '--mds-metadata-endpoint', '--mds', default=DEFAULT_MDS_ENDPOINT,
     help='The MDS metadata endpoint to use, e.g. https://healdata.org/mds/metadata')
+@click.option(
+    '--hdp-to-study-type-mappings-csv',
+    default=os.path.join(os.path.dirname(os.path.abspath(__file__)),
+                         'data/ResearchNetworksMappedToHDPID_Feb2025.csv'),
+    type=click.Path(exists=True, file_okay=True, dir_okay=False),
+    help='The CSV file that maps HDP study IDs to HEAL study types.')
 @click.option(
     '--limit', default=MDS_DEFAULT_LIMIT,
     help='The maximum number of entries to retrieve from the Platform '
@@ -588,23 +590,12 @@
     '--use-cached/--no-use-cached', default=False,
     help='Just use files already on disk, do not download any new'
     'data from platform. Used for testing.')
-@click.option('--kgx-file', type=click.File('w'), default=None,
-              required=False, help="Optional KGX output file")
-def get_heal_platform_mds_data_dicts(output, mds_metadata_endpoint, limit,
+@click.option(
+    '--kgx-file', type=click.File('w'), default=None,
+    required=False, help="Optional KGX output file")
+def get_heal_platform_mds_data_dicts(output, mds_metadata_endpoint,
+                                     hdp_to_study_type_mappings_csv, limit,
                                      use_cached, kgx_file):
-=======
-@click.option('--mds-metadata-endpoint', '--mds', default=DEFAULT_MDS_ENDPOINT,
-              help='The MDS metadata endpoint to use, e.g. https://healdata.org/mds/metadata')
-@click.option('--hdp-to-study-type-mappings-csv',
-              default=os.path.join(os.path.dirname(os.path.abspath(__file__)), 'data/ResearchNetworksMappedToHDPID_Feb2025.csv'),
-              type=click.Path(exists=True, file_okay=True, dir_okay=False),
-              help='The CSV file that maps HDP study IDs to HEAL study types.')
-@click.option('--limit', default=MDS_DEFAULT_LIMIT, help='The maximum number of entries to retrieve from the Platform '
-                                                         'MDS. Note that some MDS instances have their own built-in '
-                                                         'limit; if you hit that limit, you will need to update the '
-                                                         'code to support offsets.')
-def get_heal_platform_mds_data_dicts(output, mds_metadata_endpoint, hdp_to_study_type_mappings_csv, limit):
->>>>>>> d993be38
     """
     Retrieves files from the HEAL Platform Metadata Service (MDS) in a format that Dug can index,
     which at the moment is the dbGaP XML format (as described in https://ftp.ncbi.nlm.nih.gov/dbgap/dtd/).
@@ -664,19 +655,15 @@
     dbgap_dir = os.path.join(output, 'dbGaPs')
     os.makedirs(dbgap_dir, exist_ok=True)
 
-<<<<<<< HEAD
-    dbgap_filenames = generate_dbgap_files(dbgap_dir, studies_with_data_dicts_dir)
-    logging.info(f"Generated {len(dbgap_filenames)} dbGaP files for ingest "
-                 f"in {dbgap_dir}.")
+    dbgap_filenames = generate_dbgap_files(
+        dbgap_dir, studies_with_data_dicts_dir,
+        lambda hdp_id: hdp_to_study_type_mappings[hdp_id]['study_type'],
+        lambda hdp_id: hdp_to_study_type_mappings[hdp_id]['research_network'])
+    logging.info(f"Generated {len(dbgap_filenames)} dbGaP files for ingest in {dbgap_dir}.")
 
     if kgx_file:
         generate_kgx_from_studies_files(studies_dir, kgx_file,
                                         mds_metadata_endpoint)
-=======
-    dbgap_filenames = generate_dbgap_files(dbgap_dir, studies_with_data_dicts_dir, lambda hdp_id: hdp_to_study_type_mappings[hdp_id]['study_type'], lambda hdp_id: hdp_to_study_type_mappings[hdp_id]['research_network'])
-    logging.info(f"Generated {len(dbgap_filenames)} dbGaP files for ingest in {dbgap_dir}.")
->>>>>>> d993be38
-
 
 # Run get_heal_platform_mds_data_dicts() if not used as a library.
 if __name__ == "__main__":
